use anyhow::Result;
use libcontainer::container::builder::ContainerBuilder;
use libcontainer::container::Container;
use nix::unistd::close;
use serde::{Deserialize, Serialize};
use std::fs::File;
use std::io::{ErrorKind, Read};
use std::path::{Path, PathBuf};
use std::sync::{Arc, Condvar, Mutex};

use anyhow::Context;
use containerd_shim_wasm::libcontainer_instance::{LibcontainerInstance, LinuxContainerExecutor};
use containerd_shim_wasm::sandbox::error::Error;
<<<<<<< HEAD
use containerd_shim_wasm::sandbox::instance::Wait;
use containerd_shim_wasm::sandbox::{EngineGetter, Instance, InstanceConfig};

use libc::{SIGINT, SIGKILL};
=======
use containerd_shim_wasm::sandbox::instance::ExitCode;
use containerd_shim_wasm::sandbox::instance_utils::maybe_open_stdio;
use containerd_shim_wasm::sandbox::{EngineGetter, InstanceConfig};
>>>>>>> 78db911e
use libcontainer::syscall::syscall::create_syscall;

use wasmtime::Engine;

use crate::executor::WasmtimeExecutor;
static DEFAULT_CONTAINER_ROOT_DIR: &str = "/run/containerd/wasmtime";
<<<<<<< HEAD
type ExitCode = Arc<(Mutex<Option<(u32, DateTime<Utc>)>>, Condvar)>;
=======
>>>>>>> 78db911e

pub struct Wasi {
    exit_code: ExitCode,
    engine: wasmtime::Engine,
    stdin: String,
    stdout: String,
    stderr: String,
    bundle: String,
    rootdir: PathBuf,
    id: String,
}

#[derive(Serialize, Deserialize)]
struct Options {
    root: Option<PathBuf>,
}

fn determine_rootdir<P: AsRef<Path>>(bundle: P, namespace: String) -> Result<PathBuf, Error> {
    log::info!(
        "determining rootdir for bundle: {}",
        bundle.as_ref().display()
    );
    let mut file = match File::open(bundle.as_ref().join("options.json")) {
        Ok(f) => f,
        Err(err) => match err.kind() {
            ErrorKind::NotFound => {
                return Ok(<&str as Into<PathBuf>>::into(DEFAULT_CONTAINER_ROOT_DIR).join(namespace))
            }
            _ => return Err(err.into()),
        },
    };
    let mut data = String::new();
    file.read_to_string(&mut data)?;
    let options: Options = serde_json::from_str(&data)?;
    let path = options
        .root
        .unwrap_or(PathBuf::from(DEFAULT_CONTAINER_ROOT_DIR))
        .join(namespace);
    log::info!("youki root path is: {}", path.display());
    Ok(path)
}

impl LibcontainerInstance for Wasi {
    type E = wasmtime::Engine;

    fn new_libcontainer(id: String, cfg: Option<&InstanceConfig<Self::E>>) -> Self {
        // TODO: there are failure cases e.x. parsing cfg, loading spec, etc.
        // thus should make `new` return `Result<Self, Error>` instead of `Self`
        log::info!("creating new instance: {}", id);
        let cfg = cfg.unwrap();
        let bundle = cfg.get_bundle().unwrap_or_default();
        let rootdir = determine_rootdir(bundle.as_str(), cfg.get_namespace()).unwrap();
        Wasi {
            id,
            exit_code: Arc::new((Mutex::new(None), Condvar::new())),
            engine: cfg.get_engine(),
            stdin: cfg.get_stdin().unwrap_or_default(),
            stdout: cfg.get_stdout().unwrap_or_default(),
            stderr: cfg.get_stderr().unwrap_or_default(),
            bundle,
            rootdir,
        }
    }

    fn get_exit_code(&self) -> ExitCode {
        self.exit_code.clone()
    }

    fn get_id(&self) -> String {
        self.id.clone()
    }

    fn get_root_dir(&self) -> std::result::Result<PathBuf, Error> {
        Ok(self.rootdir.clone())
    }

    fn build_container(&self) -> std::result::Result<Container, Error> {
        let engine = self.engine.clone();
        let syscall = create_syscall();
        let stdin = maybe_open_stdio(&self.stdin).context("could not open stdin")?;
        let stdout = maybe_open_stdio(&self.stdout).context("could not open stdout")?;
        let stderr = maybe_open_stdio(&self.stderr).context("could not open stderr")?;
        let err_others = |err| Error::Others(format!("failed to create container: {}", err));

        let wasmtime_executor = Box::new(WasmtimeExecutor::new(stdin, stdout, stderr, engine));
        let default_executor = Box::new(LinuxContainerExecutor::new(stdin, stdout, stderr));

        let container = ContainerBuilder::new(self.id.clone(), syscall.as_ref())
            .with_executor(vec![default_executor, wasmtime_executor])
            .map_err(err_others)?
            .with_root_path(self.rootdir.clone())
            .map_err(err_others)?
            .as_init(&self.bundle)
            .with_systemd(false)
            .build()
            .map_err(err_others)?;

        // Close the fds now that they have been passed to the container process
        // so that we don't leak them.
        stdin.map(close);
        stdout.map(close);
        stderr.map(close);

        Ok(container)
    }
}

impl EngineGetter for Wasi {
    type E = wasmtime::Engine;
    fn new_engine() -> Result<Engine, Error> {
        Ok(Engine::default())
    }
}

#[cfg(test)]
mod wasitest {
    use std::borrow::Cow;
    use std::fs::{create_dir, read_to_string, File, OpenOptions};
    use std::io::prelude::*;
    use std::os::fd::RawFd;
    use std::os::unix::prelude::OpenOptionsExt;
    use std::sync::mpsc::channel;
    use std::time::Duration;

    use chrono::{DateTime, Utc};
    use containerd_shim_wasm::function;
    use containerd_shim_wasm::sandbox::instance::Wait;
    use containerd_shim_wasm::sandbox::testutil::{has_cap_sys_admin, run_test_with_sudo};
<<<<<<< HEAD
    use libc::{dup2, STDERR_FILENO, STDIN_FILENO, STDOUT_FILENO};
=======
    use containerd_shim_wasm::sandbox::Instance;
    use libc::SIGKILL;
    use libc::{STDERR_FILENO, STDIN_FILENO, STDOUT_FILENO};
    use nix::unistd::dup2;
>>>>>>> 78db911e
    use oci_spec::runtime::{ProcessBuilder, RootBuilder, SpecBuilder};
    use tempfile::{tempdir, TempDir};

    static mut STDIN_FD: Option<RawFd> = None;
    static mut STDOUT_FD: Option<RawFd> = None;
    static mut STDERR_FD: Option<RawFd> = None;

    use super::*;

    static mut STDIN_FD: Option<RawFd> = None;
    static mut STDOUT_FD: Option<RawFd> = None;
    static mut STDERR_FD: Option<RawFd> = None;

    fn reset_stdio() {
        unsafe {
            if STDIN_FD.is_some() {
                dup2(STDIN_FD.unwrap(), STDIN_FILENO);
            }
            if STDOUT_FD.is_some() {
                dup2(STDOUT_FD.unwrap(), STDOUT_FILENO);
            }
            if STDERR_FD.is_some() {
                dup2(STDERR_FD.unwrap(), STDERR_FILENO);
            }
        }
    }

    // This is taken from https://github.com/bytecodealliance/wasmtime/blob/6a60e8363f50b936e4c4fc958cb9742314ff09f3/docs/WASI-tutorial.md?plain=1#L270-L298
    fn hello_world_module(start_fn: Option<&str>) -> Vec<u8> {
        let start_fn = start_fn.unwrap_or("_start");
        format!(r#"(module
            ;; Import the required fd_write WASI function which will write the given io vectors to stdout
            ;; The function signature for fd_write is:
            ;; (File Descriptor, *iovs, iovs_len, nwritten) -> Returns number of bytes written
            (import "wasi_unstable" "fd_write" (func $fd_write (param i32 i32 i32 i32) (result i32)))
    
            (memory 1)
            (export "memory" (memory 0))
    
            ;; Write 'hello world\n' to memory at an offset of 8 bytes
            ;; Note the trailing newline which is required for the text to appear
            (data (i32.const 8) "hello world\n")
    
            (func $main (export "{start_fn}")
                ;; Creating a new io vector within linear memory
                (i32.store (i32.const 0) (i32.const 8))  ;; iov.iov_base - This is a pointer to the start of the 'hello world\n' string
                (i32.store (i32.const 4) (i32.const 12))  ;; iov.iov_len - The length of the 'hello world\n' string
    
                (call $fd_write
                    (i32.const 1) ;; file_descriptor - 1 for stdout
                    (i32.const 0) ;; *iovs - The pointer to the iov array, which is stored at memory location 0
                    (i32.const 1) ;; iovs_len - We're printing 1 string stored in an iov - so one.
                    (i32.const 20) ;; nwritten - A place in memory to store the number of bytes written
                )
                drop ;; Discard the number of bytes written from the top of the stack
            )
        )
        "#).as_bytes().to_vec()
    }

    #[test]
    fn test_delete_after_create() -> Result<()> {
        let cfg = InstanceConfig::new(
            Wasi::new_engine()?,
            "test_namespace".into(),
            "/containerd/address".into(),
        );

        let i = Wasi::new("".to_string(), Some(&cfg));
        i.delete()?;
        reset_stdio();
        Ok(())
    }

    #[test]
    fn test_wasi_entrypoint() -> Result<(), Error> {
        if !has_cap_sys_admin() {
            println!("running test with sudo: {}", function!());
            return run_test_with_sudo(function!());
        }
        // start logging
        // to enable logging run `export RUST_LOG=trace` and append cargo command with
        // --show-output before running test
        let _ = env_logger::try_init();

        let dir = tempdir()?;
        let path = dir.path();
        let wasm_bytes = hello_world_module(None);

        let res = run_wasi_test(&dir, wasm_bytes.into(), None)?;

        assert_eq!(res.0, 0);

        let output = read_to_string(path.join("stdout"))?;
        assert_eq!(output, "hello world\n");

        reset_stdio();
        Ok(())
    }

    // ignore until https://github.com/containerd/runwasi/issues/194 is resolved
    #[test]
    #[ignore]
    fn test_wasi_custom_entrypoint() -> Result<(), Error> {
        if !has_cap_sys_admin() {
            println!("running test with sudo: {}", function!());
            return run_test_with_sudo(function!());
        }
        // start logging
        let _ = env_logger::try_init();

        let dir = tempdir()?;
        let path = dir.path();
        let wasm_bytes = hello_world_module(Some("foo"));

        let res = run_wasi_test(&dir, wasm_bytes.into(), Some("foo"))?;

        assert_eq!(res.0, 0);

        let output = read_to_string(path.join("stdout"))?;
        assert_eq!(output, "hello world\n");

        reset_stdio();
        Ok(())
    }

    fn run_wasi_test(
        dir: &TempDir,
        wasmbytes: Cow<[u8]>,
        start_fn: Option<&str>,
    ) -> Result<(u32, DateTime<Utc>), Error> {
        create_dir(dir.path().join("rootfs"))?;
        let rootdir = dir.path().join("runwasi");
        create_dir(&rootdir)?;
        let opts = Options {
            root: Some(rootdir),
        };
        let opts_file = OpenOptions::new()
            .read(true)
            .create(true)
            .truncate(true)
            .write(true)
            .open(dir.path().join("options.json"))?;
        write!(&opts_file, "{}", serde_json::to_string(&opts)?)?;

        let wasm_path = dir.path().join("rootfs/hello.wat");
        let mut f = OpenOptions::new()
            .write(true)
            .create(true)
            .truncate(true)
            .mode(0o755)
            .open(wasm_path)?;
        f.write_all(&wasmbytes)?;

        let stdout = File::create(dir.path().join("stdout"))?;
        drop(stdout);

        let entrypoint = match start_fn {
            Some(s) => "./hello.wat#".to_string() + s,
            None => "./hello.wat".to_string(),
        };
        let spec = SpecBuilder::default()
            .root(RootBuilder::default().path("rootfs").build()?)
            .process(
                ProcessBuilder::default()
                    .cwd("/")
                    .args(vec![entrypoint])
                    .build()?,
            )
            .build()?;

        spec.save(dir.path().join("config.json"))?;

        let mut cfg = InstanceConfig::new(
            Wasi::new_engine()?,
            "test_namespace".into(),
            "/containerd/address".into(),
        );
        let cfg = cfg
            .set_bundle(dir.path().to_str().unwrap().to_string())
            .set_stdout(dir.path().join("stdout").to_str().unwrap().to_string());

        let wasi = Wasi::new("test".to_string(), Some(cfg));

        wasi.start()?;

        let (tx, rx) = channel();
        let waiter = Wait::new(tx);
        wasi.wait(&waiter).unwrap();

        let res = match rx.recv_timeout(Duration::from_secs(10)) {
            Ok(res) => Ok(res),
            Err(e) => {
                wasi.kill(SIGKILL as u32).unwrap();
                return Err(Error::Others(format!(
                    "error waiting for module to finish: {0}",
                    e
                )));
            }
        };
        wasi.delete()?;
        res
    }

    fn reset_stdio() {
        unsafe {
            if STDIN_FD.is_some() {
                let _ = dup2(STDIN_FD.unwrap(), STDIN_FILENO);
            }
            if STDOUT_FD.is_some() {
                let _ = dup2(STDOUT_FD.unwrap(), STDOUT_FILENO);
            }
            if STDERR_FD.is_some() {
                let _ = dup2(STDERR_FD.unwrap(), STDERR_FILENO);
            }
        }
    }
}<|MERGE_RESOLUTION|>--- conflicted
+++ resolved
@@ -11,26 +11,15 @@
 use anyhow::Context;
 use containerd_shim_wasm::libcontainer_instance::{LibcontainerInstance, LinuxContainerExecutor};
 use containerd_shim_wasm::sandbox::error::Error;
-<<<<<<< HEAD
-use containerd_shim_wasm::sandbox::instance::Wait;
-use containerd_shim_wasm::sandbox::{EngineGetter, Instance, InstanceConfig};
-
-use libc::{SIGINT, SIGKILL};
-=======
 use containerd_shim_wasm::sandbox::instance::ExitCode;
 use containerd_shim_wasm::sandbox::instance_utils::maybe_open_stdio;
 use containerd_shim_wasm::sandbox::{EngineGetter, InstanceConfig};
->>>>>>> 78db911e
 use libcontainer::syscall::syscall::create_syscall;
 
 use wasmtime::Engine;
 
 use crate::executor::WasmtimeExecutor;
 static DEFAULT_CONTAINER_ROOT_DIR: &str = "/run/containerd/wasmtime";
-<<<<<<< HEAD
-type ExitCode = Arc<(Mutex<Option<(u32, DateTime<Utc>)>>, Condvar)>;
-=======
->>>>>>> 78db911e
 
 pub struct Wasi {
     exit_code: ExitCode,
@@ -159,37 +148,29 @@
     use containerd_shim_wasm::function;
     use containerd_shim_wasm::sandbox::instance::Wait;
     use containerd_shim_wasm::sandbox::testutil::{has_cap_sys_admin, run_test_with_sudo};
-<<<<<<< HEAD
-    use libc::{dup2, STDERR_FILENO, STDIN_FILENO, STDOUT_FILENO};
-=======
     use containerd_shim_wasm::sandbox::Instance;
     use libc::SIGKILL;
     use libc::{STDERR_FILENO, STDIN_FILENO, STDOUT_FILENO};
     use nix::unistd::dup2;
->>>>>>> 78db911e
     use oci_spec::runtime::{ProcessBuilder, RootBuilder, SpecBuilder};
     use tempfile::{tempdir, TempDir};
+
+    use super::*;
 
     static mut STDIN_FD: Option<RawFd> = None;
     static mut STDOUT_FD: Option<RawFd> = None;
     static mut STDERR_FD: Option<RawFd> = None;
 
-    use super::*;
-
-    static mut STDIN_FD: Option<RawFd> = None;
-    static mut STDOUT_FD: Option<RawFd> = None;
-    static mut STDERR_FD: Option<RawFd> = None;
-
     fn reset_stdio() {
         unsafe {
-            if STDIN_FD.is_some() {
-                dup2(STDIN_FD.unwrap(), STDIN_FILENO);
-            }
-            if STDOUT_FD.is_some() {
-                dup2(STDOUT_FD.unwrap(), STDOUT_FILENO);
-            }
-            if STDERR_FD.is_some() {
-                dup2(STDERR_FD.unwrap(), STDERR_FILENO);
+            if let Some(stdin) = STDIN_FD {
+                let _ = dup2(stdin, STDIN_FILENO);
+            }
+            if let Some(stdout) = STDOUT_FD {
+                let _ = dup2(stdout, STDOUT_FILENO);
+            }
+            if let Some(stderr) = STDERR_FD {
+                let _ = dup2(stderr, STDERR_FILENO);
             }
         }
     }
@@ -370,18 +351,4 @@
         wasi.delete()?;
         res
     }
-
-    fn reset_stdio() {
-        unsafe {
-            if STDIN_FD.is_some() {
-                let _ = dup2(STDIN_FD.unwrap(), STDIN_FILENO);
-            }
-            if STDOUT_FD.is_some() {
-                let _ = dup2(STDOUT_FD.unwrap(), STDOUT_FILENO);
-            }
-            if STDERR_FD.is_some() {
-                let _ = dup2(STDERR_FD.unwrap(), STDERR_FILENO);
-            }
-        }
-    }
 }