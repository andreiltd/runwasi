--- conflicted
+++ resolved
@@ -6,14 +6,11 @@
 [dependencies]
 anyhow = { workspace = true }
 containerd-shim-wasm = { workspace = true, features = ["opentelemetry"] }
+libc = { workspace = true }
 log = { workspace = true }
 hyper = { workspace = true }
 tokio = { workspace = true, features = ["signal", "macros"] }
-<<<<<<< HEAD
 tokio-util = { workspace = true, features = ["rt"] }
-=======
->>>>>>> 6180600d
-libc = { workspace = true }
 
 wasmtime = { workspace = true }
 wasmtime-wasi = { workspace = true }
